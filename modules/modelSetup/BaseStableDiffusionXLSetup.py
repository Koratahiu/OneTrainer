from abc import ABCMeta
from random import Random

import torch
import numpy as np
from diffusers.models.attention_processor import AttnProcessor, XFormersAttnProcessor, AttnProcessor2_0
from diffusers.utils import is_xformers_available
from torch import Tensor
from torch.utils.checkpoint import checkpoint

from modules.model.StableDiffusionXLModel import StableDiffusionXLModel
from modules.modelSetup.BaseModelSetup import BaseModelSetup
from modules.modelSetup.mixin.ModelSetupDebugMixin import ModelSetupDebugMixin
from modules.modelSetup.mixin.ModelSetupDiffusionLossMixin import ModelSetupDiffusionLossMixin
from modules.modelSetup.mixin.ModelSetupDiffusionNoiseMixin import ModelSetupDiffusionNoiseMixin
from modules.modelSetup.stableDiffusion.checkpointing_util import \
    enable_checkpointing_for_transformer_blocks, enable_checkpointing_for_clip_encoder_layers, \
    create_checkpointed_forward
from modules.util.TrainProgress import TrainProgress
from modules.util.args.TrainArgs import TrainArgs
from modules.util.dtype_util import create_autocast_context, disable_fp16_autocast_context
from modules.util.enum.AttentionMechanism import AttentionMechanism
from modules.util.enum.TrainingMethod import TrainingMethod


class BaseStableDiffusionXLSetup(
    BaseModelSetup,
    ModelSetupDiffusionLossMixin,
    ModelSetupDebugMixin,
    ModelSetupDiffusionNoiseMixin,
    metaclass=ABCMeta
):

    def setup_optimizations(
            self,
            model: StableDiffusionXLModel,
            args: TrainArgs,
    ):
        if args.attention_mechanism == AttentionMechanism.DEFAULT:
            model.unet.set_attn_processor(AttnProcessor())
        elif args.attention_mechanism == AttentionMechanism.XFORMERS and is_xformers_available():
            try:
                model.unet.set_attn_processor(XFormersAttnProcessor())
                model.vae.enable_xformers_memory_efficient_attention()
            except Exception as e:
                print(
                    "Could not enable memory efficient attention. Make sure xformers is installed"
                    f" correctly and a GPU is available: {e}"
                )
        elif args.attention_mechanism == AttentionMechanism.SDP:
            model.unet.set_attn_processor(AttnProcessor2_0())

            if is_xformers_available():
                try:
                    model.vae.enable_xformers_memory_efficient_attention()
                except Exception as e:
                    print(
                        "Could not enable memory efficient attention. Make sure xformers is installed"
                        f" correctly and a GPU is available: {e}"
                    )

        if args.gradient_checkpointing:
            model.unet.enable_gradient_checkpointing()
            enable_checkpointing_for_transformer_blocks(model.unet)
            enable_checkpointing_for_clip_encoder_layers(model.text_encoder_1)
            enable_checkpointing_for_clip_encoder_layers(model.text_encoder_2)

        model.autocast_context, model.train_dtype = create_autocast_context(self.train_device, args.train_dtype, [
            args.weight_dtype,
            args.unet_weight_dtype,
            args.text_encoder_weight_dtype,
            args.text_encoder_2_weight_dtype,
            args.vae_weight_dtype,
            args.lora_weight_dtype if args.training_method == TrainingMethod.LORA else None,
            args.embedding_weight_dtype if args.training_method == TrainingMethod.EMBEDDING else None,
        ])

        model.vae_autocast_context, model.vae_train_dtype = disable_fp16_autocast_context(
            self.train_device,
            args.train_dtype,
            args.fallback_train_dtype,
            [
                args.vae_weight_dtype,
            ]
        )

    def __encode_text(
            self,
            model: StableDiffusionXLModel,
            text_encoder_layer_skip: int,
            text_encoder_2_layer_skip: int,
            tokens_1: Tensor = None,
            tokens_2: Tensor = None,
            text_encoder_1_output: Tensor = None,
            text_encoder_2_output: Tensor = None,
            pooled_text_encoder_2_output: Tensor = None,
            text: str = None,
    ):
        if tokens_1 is None and text is not None:
            tokenizer_output = model.tokenizer_1(
                text,
                padding='max_length',
                truncation=True,
                max_length=77,
                return_tensors="pt",
            )
            tokens_1 = tokenizer_output.input_ids.to(model.text_encoder_1.device)

        if tokens_2 is None and text is not None:
            tokenizer_output = model.tokenizer_2(
                text,
                padding='max_length',
                truncation=True,
                max_length=77,
                return_tensors="pt",
            )
            tokens_2 = tokenizer_output.input_ids.to(model.text_encoder_2.device)

        if text_encoder_1_output is None:
            text_encoder_1_output = model.text_encoder_1(
                tokens_1, output_hidden_states=True, return_dict=True
            )
            text_encoder_1_output = text_encoder_1_output.hidden_states[-(2 + text_encoder_layer_skip)]

        if text_encoder_2_output is None or pooled_text_encoder_2_output is None:
            text_encoder_2_output = model.text_encoder_2(
                tokens_2, output_hidden_states=True, return_dict=True
            )
            pooled_text_encoder_2_output = text_encoder_2_output.text_embeds
            text_encoder_2_output = text_encoder_2_output.hidden_states[-(2 + text_encoder_2_layer_skip)]

        text_encoder_output = torch.concat([text_encoder_1_output, text_encoder_2_output], dim=-1)

        return text_encoder_output, pooled_text_encoder_2_output

    def predict(
            self,
            model: StableDiffusionXLModel,
            batch: dict,
            args: TrainArgs,
            train_progress: TrainProgress,
            *,
            deterministic: bool = False,
    ) -> dict:
        with model.autocast_context:
            generator = torch.Generator(device=args.train_device)
            generator.manual_seed(train_progress.global_step)
            rand = Random(train_progress.global_step)

            is_align_prop_step = args.align_prop and (rand.random() < args.align_prop_probability)

            vae_scaling_factor = model.vae.config['scaling_factor']

            text_encoder_output, pooled_text_encoder_2_output = self.__encode_text(
                model,
                args.text_encoder_layer_skip,
                args.text_encoder_2_layer_skip,
                tokens_1=batch['tokens_1'],
                tokens_2=batch['tokens_2'],
                text_encoder_1_output=batch[
                    'text_encoder_1_hidden_state'] if not args.train_text_encoder and args.training_method != TrainingMethod.EMBEDDING else None,
                text_encoder_2_output=batch[
                    'text_encoder_2_hidden_state'] if not args.train_text_encoder_2 and args.training_method != TrainingMethod.EMBEDDING else None,
                pooled_text_encoder_2_output=batch[
                    'text_encoder_2_pooled_state'] if not args.train_text_encoder_2 and args.training_method != TrainingMethod.EMBEDDING else None,
            )

            latent_image = batch['latent_image']
            scaled_latent_image = latent_image * vae_scaling_factor

            scaled_latent_conditioning_image = None
            if args.model_type.has_conditioning_image_input():
                scaled_latent_conditioning_image = batch['latent_conditioning_image'] * vae_scaling_factor

            latent_noise = self._create_noise(scaled_latent_image, args, generator)

            if is_align_prop_step and not deterministic:
                dummy = torch.zeros((1,), device=self.train_device)
                dummy.requires_grad_(True)

                negative_text_encoder_output, negative_pooled_text_encoder_2_output = self.__encode_text(
                    model,
                    args.text_encoder_layer_skip,
                    args.text_encoder_2_layer_skip,
                    text="",
                )
                negative_text_encoder_output = negative_text_encoder_output \
                    .expand((scaled_latent_image.shape[0], -1, -1))
                negative_pooled_text_encoder_2_output = negative_pooled_text_encoder_2_output \
                    .expand((scaled_latent_image.shape[0], -1))

                model.noise_scheduler.set_timesteps(args.align_prop_steps)

                scaled_noisy_latent_image = latent_noise

                timestep_high = int(args.align_prop_steps * args.max_noising_strength)
                timestep_low = \
                    int(args.align_prop_steps * args.max_noising_strength * (1.0 - args.align_prop_truncate_steps))

                truncate_timestep_index = args.align_prop_steps - rand.randint(timestep_low, timestep_high)

                # original size of the image
                original_height = scaled_noisy_latent_image.shape[2] * 8
                original_width = scaled_noisy_latent_image.shape[3] * 8
                crops_coords_top = 0
                crops_coords_left = 0
                target_height = scaled_noisy_latent_image.shape[2] * 8
                target_width = scaled_noisy_latent_image.shape[3] * 8

                add_time_ids = torch.tensor([
                    original_height,
                    original_width,
                    crops_coords_top,
                    crops_coords_left,
                    target_height,
                    target_width
                ]).unsqueeze(0).expand((scaled_latent_image.shape[0], -1))

                add_time_ids = add_time_ids.to(
                    dtype=scaled_noisy_latent_image.dtype,
                    device=scaled_noisy_latent_image.device,
                )

                added_cond_kwargs = {"text_embeds": pooled_text_encoder_2_output, "time_ids": add_time_ids}
                negative_added_cond_kwargs = {"text_embeds": negative_pooled_text_encoder_2_output,
                                              "time_ids": add_time_ids}

                checkpointed_unet = create_checkpointed_forward(model.unet, self.train_device)

                for step in range(args.align_prop_steps):
                    timestep = model.noise_scheduler.timesteps[step] \
                        .expand((scaled_latent_image.shape[0],)) \
                        .to(device=model.unet.device)

                    if args.model_type.has_mask_input() and args.model_type.has_conditioning_image_input():
                        latent_input = torch.concat(
                            [scaled_noisy_latent_image, batch['latent_mask'], scaled_latent_conditioning_image], 1
                        )
                    else:
                        latent_input = scaled_noisy_latent_image

                    predicted_latent_noise = checkpointed_unet(
                        sample=latent_input,
                        timestep=timestep,
                        encoder_hidden_states=text_encoder_output,
                        added_cond_kwargs=added_cond_kwargs,
                    ).sample

                    negative_predicted_latent_noise = checkpointed_unet(
                        sample=latent_input,
                        timestep=timestep,
                        encoder_hidden_states=negative_text_encoder_output,
                        added_cond_kwargs=negative_added_cond_kwargs,
                    ).sample

                    cfg_grad = (predicted_latent_noise - negative_predicted_latent_noise)
                    cfg_predicted_latent_noise = negative_predicted_latent_noise + args.align_prop_cfg_scale * cfg_grad

                    scaled_noisy_latent_image = model.noise_scheduler \
                        .step(cfg_predicted_latent_noise, timestep[0].long(), scaled_noisy_latent_image) \
                        .prev_sample

                    if step < truncate_timestep_index:
                        scaled_noisy_latent_image = scaled_noisy_latent_image.detach()

                    if self.debug_mode:
                        with torch.no_grad():
                            # predicted image
                            predicted_image = self._project_latent_to_image_sdxl(scaled_noisy_latent_image)
                            self._save_image(
                                predicted_image,
                                args.debug_dir + "/training_batches",
                                "2-predicted_image_" + str(step),
                                train_progress.global_step,
                                True
                            )

                predicted_latent_image = scaled_noisy_latent_image / vae_scaling_factor
                predicted_latent_image = predicted_latent_image.to(dtype=model.vae.dtype)

                predicted_image = []
                for x in predicted_latent_image.split(1):
                    predicted_image.append(torch.utils.checkpoint.checkpoint(
                        model.vae.decode,
                        x,
                        use_reentrant=False
                    ).sample)
                predicted_image = torch.cat(predicted_image)

                model_output_data = {
                    'loss_type': 'align_prop',
                    'predicted': predicted_image,
                }
            else:
<<<<<<< HEAD
                if not deterministic:
                    min_timestep = int(model.noise_scheduler.config['num_train_timesteps'] * args.min_noising_strength)
                    max_timestep = int(model.noise_scheduler.config['num_train_timesteps'] * args.max_noising_strength)
                    if args.noising_bias == 0:
                        timestep = torch.randint(
                            low=min_timestep,
                            high=max_timestep,
                            size=(scaled_latent_image.shape[0],),
                            generator=generator,
                            device=scaled_latent_image.device,
                        ).long()
                    else:
                        np.random.seed(train_progress.global_step)
                        weights = np.linspace(0, 1, max_timestep - min_timestep)
                        weights = 1 / (1 + np.exp(-args.noising_weight * (weights - args.noising_bias))) # Sigmoid
                        weights /= np.sum(weights)
                        samples = np.random.choice(np.arange(min_timestep, max_timestep), size=(scaled_latent_image.shape[0],), p=weights)
                        timestep = torch.tensor(samples, dtype=torch.long, device=scaled_latent_image.device)
                else:
                    # -1 is for zero-based indexing
                    timestep = torch.tensor(
                        int(model.noise_scheduler.config['num_train_timesteps'] * 0.5) - 1,
                        dtype=torch.long,
                        device=scaled_latent_image.device,
                    )
=======
                timestep = self._get_timestep_discrete(
                    model.noise_scheduler,
                    deterministic,
                    generator,
                    scaled_latent_image.shape[0],
                    args,
                )
>>>>>>> b7eafb26

                scaled_noisy_latent_image = self._add_noise_discrete(
                    scaled_latent_image,
                    latent_noise,
                    timestep,
                    model.noise_scheduler.betas,
                )

                # original size of the image
                original_height = batch['original_resolution'][0]
                original_width = batch['original_resolution'][1]
                crops_coords_top = batch['crop_offset'][0]
                crops_coords_left = batch['crop_offset'][1]
                target_height = batch['crop_resolution'][0]
                target_width = batch['crop_resolution'][1]

                add_time_ids = torch.stack([
                    original_height,
                    original_width,
                    crops_coords_top,
                    crops_coords_left,
                    target_height,
                    target_width
                ], dim=1)

                add_time_ids = add_time_ids.to(
                    dtype=scaled_noisy_latent_image.dtype,
                    device=scaled_noisy_latent_image.device,
                )

                if args.model_type.has_mask_input() and args.model_type.has_conditioning_image_input():
                    latent_input = torch.concat(
                        [scaled_noisy_latent_image, batch['latent_mask'], scaled_latent_conditioning_image], 1
                    )
                else:
                    latent_input = scaled_noisy_latent_image

                added_cond_kwargs = {"text_embeds": pooled_text_encoder_2_output, "time_ids": add_time_ids}
                predicted_latent_noise = model.unet(
                    sample=latent_input,
                    timestep=timestep,
                    encoder_hidden_states=text_encoder_output,
                    added_cond_kwargs=added_cond_kwargs,
                ).sample

                model_output_data = {}

                if model.noise_scheduler.config.prediction_type == 'epsilon':
                    model_output_data = {
                        'loss_type': 'target',
                        'predicted': predicted_latent_noise,
                        'target': latent_noise,
                    }
                elif model.noise_scheduler.config.prediction_type == 'v_prediction':
                    target_velocity = model.noise_scheduler.get_velocity(scaled_latent_image, latent_noise, timestep)
                    model_output_data = {
                        'loss_type': 'target',
                        'predicted': predicted_latent_noise,
                        'target': target_velocity,
                    }

            if args.debug_mode:
                with torch.no_grad():
                    self._save_text(
                        self._decode_tokens(batch['tokens_1'], model.tokenizer_1),
                        args.debug_dir + "/training_batches",
                        "7-prompt",
                        train_progress.global_step,
                    )

                    if is_align_prop_step:
                        # noise
                        self._save_image(
                            self._project_latent_to_image_sdxl(latent_noise),
                            args.debug_dir + "/training_batches",
                            "1-noise",
                            train_progress.global_step,
                            True
                        )

                        # image
                        self._save_image(
                            self._project_latent_to_image_sdxl(scaled_latent_image),
                            args.debug_dir + "/training_batches",
                            "2-image",
                            model.train_progress.global_step,
                            True
                        )
                    else:
                        # noise
                        self._save_image(
                            self._project_latent_to_image_sdxl(latent_noise),
                            args.debug_dir + "/training_batches",
                            "1-noise",
                            train_progress.global_step,
                            True
                        )

                        # predicted noise
                        self._save_image(
                            self._project_latent_to_image_sdxl(predicted_latent_noise),
                            args.debug_dir + "/training_batches",
                            "2-predicted_noise",
                            train_progress.global_step,
                            True
                        )

                        # noisy image
                        self._save_image(
                            self._project_latent_to_image_sdxl(scaled_noisy_latent_image),
                            args.debug_dir + "/training_batches",
                            "3-noisy_image",
                            train_progress.global_step,
                            True
                        )

                        # predicted image
                        alphas_cumprod = model.noise_scheduler.alphas_cumprod.to(args.train_device)
                        sqrt_alpha_prod = alphas_cumprod[timestep] ** 0.5
                        sqrt_alpha_prod = sqrt_alpha_prod.flatten().reshape(-1, 1, 1, 1)

                        sqrt_one_minus_alpha_prod = (1 - alphas_cumprod[timestep]) ** 0.5
                        sqrt_one_minus_alpha_prod = sqrt_one_minus_alpha_prod.flatten().reshape(-1, 1, 1, 1)

                        scaled_predicted_latent_image = \
                            (scaled_noisy_latent_image - predicted_latent_noise * sqrt_one_minus_alpha_prod) \
                            / sqrt_alpha_prod
                        self._save_image(
                            self._project_latent_to_image_sdxl(scaled_predicted_latent_image),
                            args.debug_dir + "/training_batches",
                            "4-predicted_image",
                            model.train_progress.global_step,
                            True
                        )

                        # image
                        self._save_image(
                            self._project_latent_to_image_sdxl(scaled_latent_image),
                            args.debug_dir + "/training_batches",
                            "5-image",
                            model.train_progress.global_step,
                            True
                        )

        return model_output_data

    def calculate_loss(
            self,
            model: StableDiffusionXLModel,
            batch: dict,
            data: dict,
            args: TrainArgs,
    ) -> Tensor:
        return self._diffusion_losses(
            batch=batch,
            data=data,
            args=args,
            train_device=self.train_device,
            betas=model.noise_scheduler.betas.to(device=self.train_device),
        ).mean()<|MERGE_RESOLUTION|>--- conflicted
+++ resolved
@@ -2,7 +2,6 @@
 from random import Random
 
 import torch
-import numpy as np
 from diffusers.models.attention_processor import AttnProcessor, XFormersAttnProcessor, AttnProcessor2_0
 from diffusers.utils import is_xformers_available
 from torch import Tensor
@@ -292,33 +291,6 @@
                     'predicted': predicted_image,
                 }
             else:
-<<<<<<< HEAD
-                if not deterministic:
-                    min_timestep = int(model.noise_scheduler.config['num_train_timesteps'] * args.min_noising_strength)
-                    max_timestep = int(model.noise_scheduler.config['num_train_timesteps'] * args.max_noising_strength)
-                    if args.noising_bias == 0:
-                        timestep = torch.randint(
-                            low=min_timestep,
-                            high=max_timestep,
-                            size=(scaled_latent_image.shape[0],),
-                            generator=generator,
-                            device=scaled_latent_image.device,
-                        ).long()
-                    else:
-                        np.random.seed(train_progress.global_step)
-                        weights = np.linspace(0, 1, max_timestep - min_timestep)
-                        weights = 1 / (1 + np.exp(-args.noising_weight * (weights - args.noising_bias))) # Sigmoid
-                        weights /= np.sum(weights)
-                        samples = np.random.choice(np.arange(min_timestep, max_timestep), size=(scaled_latent_image.shape[0],), p=weights)
-                        timestep = torch.tensor(samples, dtype=torch.long, device=scaled_latent_image.device)
-                else:
-                    # -1 is for zero-based indexing
-                    timestep = torch.tensor(
-                        int(model.noise_scheduler.config['num_train_timesteps'] * 0.5) - 1,
-                        dtype=torch.long,
-                        device=scaled_latent_image.device,
-                    )
-=======
                 timestep = self._get_timestep_discrete(
                     model.noise_scheduler,
                     deterministic,
@@ -326,7 +298,6 @@
                     scaled_latent_image.shape[0],
                     args,
                 )
->>>>>>> b7eafb26
 
                 scaled_noisy_latent_image = self._add_noise_discrete(
                     scaled_latent_image,
